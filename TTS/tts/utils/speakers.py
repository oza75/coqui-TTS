import json
import os
from typing import Any, Dict, List, Union

import fsspec
import numpy as np
import torch
from coqpit import Coqpit

from TTS.config import get_from_config_or_model_args_with_default
from TTS.tts.utils.managers import EmbeddingManager

<<<<<<< HEAD
=======

>>>>>>> 397b3e9b
class SpeakerManager(EmbeddingManager):
    """Manage the speakers for multi-speaker 🐸TTS models. Load a datafile and parse the information
    in a way that can be queried by speaker or clip.

    There are 3 different scenarios considered:

    1. Models using speaker embedding layers. The datafile only maps speaker names to ids used by the embedding layer.
    2. Models using d-vectors. The datafile includes a dictionary in the following format.

    ::

        {
            'clip_name.wav':{
                'name': 'speakerA',
                'embedding'[<d_vector_values>]
            },
            ...
        }


    3. Computing the d-vectors by the speaker encoder. It loads the speaker encoder model and
    computes the d-vectors for a given clip or speaker.

    Args:
        d_vectors_file_path (str, optional): Path to the metafile including x vectors. Defaults to "".
        speaker_id_file_path (str, optional): Path to the metafile that maps speaker names to ids used by
        TTS models. Defaults to "".
        encoder_model_path (str, optional): Path to the speaker encoder model file. Defaults to "".
        encoder_config_path (str, optional): Path to the spealer encoder config file. Defaults to "".

    Examples:
        >>> # load audio processor and speaker encoder
        >>> ap = AudioProcessor(**config.audio)
        >>> manager = SpeakerManager(encoder_model_path=encoder_model_path, encoder_config_path=encoder_config_path)
        >>> # load a sample audio and compute embedding
        >>> waveform = ap.load_wav(sample_wav_path)
        >>> mel = ap.melspectrogram(waveform)
        >>> d_vector = manager.compute_embeddings(mel.T)
    """

    def __init__(
        self,
        data_items: List[List[Any]] = None,
        d_vectors_file_path: str = "",
        speaker_id_file_path: str = "",
        encoder_model_path: str = "",
        encoder_config_path: str = "",
        use_cuda: bool = False,
    ):
        super().__init__(
            embedding_file_path=d_vectors_file_path,
            id_file_path=speaker_id_file_path,
            encoder_model_path=encoder_model_path,
            encoder_config_path=encoder_config_path,
<<<<<<< HEAD
            use_cuda=use_cuda
            )
=======
            use_cuda=use_cuda,
        )
>>>>>>> 397b3e9b

        if data_items:
            self.set_ids_from_data(data_items, parse_key="speaker_name")

    @property
    def num_speakers(self):
        return len(self.ids)

    @property
    def speaker_names(self):
        return list(self.ids.keys())

    def get_speakers(self) -> List:
        return self.ids

    @staticmethod
    def init_from_config(config: "Coqpit", samples: Union[List[List], List[Dict]] = None) -> "SpeakerManager":
        """Initialize a speaker manager from config

        Args:
            config (Coqpit): Config object.
            samples (Union[List[List], List[Dict]], optional): List of data samples to parse out the speaker names.
                Defaults to None.

        Returns:
            SpeakerEncoder: Speaker encoder object.
        """
        speaker_manager = None
        if get_from_config_or_model_args_with_default(config, "use_speaker_embedding", False):
            if samples:
                speaker_manager = SpeakerManager(data_items=samples)
            if get_from_config_or_model_args_with_default(config, "speaker_file", None):
                speaker_manager = SpeakerManager(
                    speaker_id_file_path=get_from_config_or_model_args_with_default(config, "speaker_file", None)
                )
            if get_from_config_or_model_args_with_default(config, "speakers_file", None):
                speaker_manager = SpeakerManager(
                    speaker_id_file_path=get_from_config_or_model_args_with_default(config, "speakers_file", None)
                )

        if get_from_config_or_model_args_with_default(config, "use_d_vector_file", False):
            if get_from_config_or_model_args_with_default(config, "speakers_file", None):
                speaker_manager = SpeakerManager(
                    d_vectors_file_path=get_from_config_or_model_args_with_default(config, "speaker_file", None)
                )
            if get_from_config_or_model_args_with_default(config, "d_vector_file", None):
                speaker_manager = SpeakerManager(
                    d_vectors_file_path=get_from_config_or_model_args_with_default(config, "d_vector_file", None)
                )
        return speaker_manager


def _set_file_path(path):
    """Find the speakers.json under the given path or the above it.
    Intended to band aid the different paths returned in restored and continued training."""
    path_restore = os.path.join(os.path.dirname(path), "speakers.json")
    path_continue = os.path.join(path, "speakers.json")
    fs = fsspec.get_mapper(path).fs
    if fs.exists(path_restore):
        return path_restore
    if fs.exists(path_continue):
        return path_continue
    raise FileNotFoundError(f" [!] `speakers.json` not found in {path}")


def load_speaker_mapping(out_path):
    """Loads speaker mapping if already present."""
    if os.path.splitext(out_path)[1] == ".json":
        json_file = out_path
    else:
        json_file = _set_file_path(out_path)
    with fsspec.open(json_file, "r") as f:
        return json.load(f)


def save_speaker_mapping(out_path, speaker_mapping):
    """Saves speaker mapping if not yet present."""
    if out_path is not None:
        speakers_json_path = _set_file_path(out_path)
        with fsspec.open(speakers_json_path, "w") as f:
            json.dump(speaker_mapping, f, indent=4)


def get_speaker_manager(c: Coqpit, data: List = None, restore_path: str = None, out_path: str = None) -> SpeakerManager:
    """Initiate a `SpeakerManager` instance by the provided config.

    Args:
        c (Coqpit): Model configuration.
        restore_path (str): Path to a previous training folder.
        data (List): Data samples used in training to infer speakers from. It must be provided if speaker embedding
            layers is used. Defaults to None.
        out_path (str, optional): Save the generated speaker IDs to a output path. Defaults to None.

    Returns:
        SpeakerManager: initialized and ready to use instance.
    """
    speaker_manager = SpeakerManager()
    if c.use_speaker_embedding:
        if data is not None:
            speaker_manager.set_ids_from_data(data, parse_key="speaker_name")
        if restore_path:
            speakers_file = _set_file_path(restore_path)
            # restoring speaker manager from a previous run.
            if c.use_d_vector_file:
                # restore speaker manager with the embedding file
                if not os.path.exists(speakers_file):
                    print("WARNING: speakers.json was not found in restore_path, trying to use CONFIG.d_vector_file")
                    if not os.path.exists(c.d_vector_file):
                        raise RuntimeError(
                            "You must copy the file speakers.json to restore_path, or set a valid file in CONFIG.d_vector_file"
                        )
                    speaker_manager.load_embeddings_from_file(c.d_vector_file)
                speaker_manager.load_embeddings_from_file(speakers_file)
            elif not c.use_d_vector_file:  # restor speaker manager with speaker ID file.
                speaker_ids_from_data = speaker_manager.ids
                speaker_manager.load_ids_from_file(speakers_file)
                assert all(
                    speaker in speaker_manager.ids for speaker in speaker_ids_from_data
                ), " [!] You cannot introduce new speakers to a pre-trained model."
        elif c.use_d_vector_file and c.d_vector_file:
            # new speaker manager with external speaker embeddings.
            speaker_manager.load_embeddings_from_file(c.d_vector_file)
        elif c.use_d_vector_file and not c.d_vector_file:
            raise "use_d_vector_file is True, so you need pass a external speaker embedding file."
        elif c.use_speaker_embedding and "speakers_file" in c and c.speakers_file:
            # new speaker manager with speaker IDs file.
            speaker_manager.load_ids_from_file(c.speakers_file)

        if speaker_manager.num_speakers > 0:
            print(
                " > Speaker manager is loaded with {} speakers: {}".format(
                    speaker_manager.num_speakers, ", ".join(speaker_manager.ids)
                )
            )

        # save file if path is defined
        if out_path:
            out_file_path = os.path.join(out_path, "speakers.json")
            print(f" > Saving `speakers.json` to {out_file_path}.")
            if c.use_d_vector_file and c.d_vector_file:
                speaker_manager.save_embeddings_to_file(out_file_path)
            else:
                speaker_manager.save_ids_to_file(out_file_path)
    return speaker_manager


def get_speaker_balancer_weights(items: list):
    speaker_names = np.array([item["speaker_name"] for item in items])
    unique_speaker_names = np.unique(speaker_names).tolist()
    speaker_ids = [unique_speaker_names.index(l) for l in speaker_names]
    speaker_count = np.array([len(np.where(speaker_names == l)[0]) for l in unique_speaker_names])
    weight_speaker = 1.0 / speaker_count
    dataset_samples_weight = np.array([weight_speaker[l] for l in speaker_ids])
    # normalize
    dataset_samples_weight = dataset_samples_weight / np.linalg.norm(dataset_samples_weight)
    return torch.from_numpy(dataset_samples_weight).float()<|MERGE_RESOLUTION|>--- conflicted
+++ resolved
@@ -10,10 +10,7 @@
 from TTS.config import get_from_config_or_model_args_with_default
 from TTS.tts.utils.managers import EmbeddingManager
 
-<<<<<<< HEAD
-=======
-
->>>>>>> 397b3e9b
+
 class SpeakerManager(EmbeddingManager):
     """Manage the speakers for multi-speaker 🐸TTS models. Load a datafile and parse the information
     in a way that can be queried by speaker or clip.
@@ -68,13 +65,9 @@
             id_file_path=speaker_id_file_path,
             encoder_model_path=encoder_model_path,
             encoder_config_path=encoder_config_path,
-<<<<<<< HEAD
             use_cuda=use_cuda
             )
-=======
-            use_cuda=use_cuda,
-        )
->>>>>>> 397b3e9b
+
 
         if data_items:
             self.set_ids_from_data(data_items, parse_key="speaker_name")
